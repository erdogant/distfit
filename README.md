--- conflicted
+++ resolved
@@ -170,12 +170,6 @@
 ```
 
 ### Maintainers
-<<<<<<< HEAD
-    Erdogan Taskesen, github: [erdogant](https://github.com/erdogant)
-    Contributions are welcome.
-    See [LICENSE](LICENSE) for details.
-=======
   Erdogan Taskesen, github: [erdogant](https://github.com/erdogant)
   Contributions are welcome.
-  See [LICENSE](LICENSE) for details.
->>>>>>> e1c3d6eb
+  See [LICENSE](LICENSE) for details.